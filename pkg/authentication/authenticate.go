package authentication

import (
	"context"
	"encoding/json"
	"errors"
	"fmt"
	"log/slog"
	"net/http"

	"github.com/google/uuid"
	"github.com/zitadel/oidc/v3/pkg/crypto"

	"github.com/zitadel/zitadel-go/v3/pkg/zitadel"
)

var (
	ErrNoCookie  = errors.New("no cookie")
	ErrNoSession = errors.New("no session")
)

// Authenticator provides the functionality to handle authentication including check for existing session,
// starting a new authentication by redirecting the user to the Login UI and more.
type Authenticator[T Ctx] struct {
<<<<<<< HEAD
	authN             Handler[T]
	logger            *slog.Logger
	router            *http.ServeMux
	sessions          Sessions[T]
	encryptionKey     string
	sessionCookieName string
	externalSecure    bool
	useCookieSession  bool
=======
	authN                 Handler[T]
	logger                *slog.Logger
	router                *http.ServeMux
	sessions              Sessions[T]
	encryptionKey         string
	sessionCookieName     string
	externalSecure        bool
	postLogoutRedirectURI string
>>>>>>> 36f4c425
}

// Option allows customization of the [Authenticator] such as logging and more.
type Option[T Ctx] func(authorizer *Authenticator[T])

// WithLogger allows a logger other than slog.Default().
//
// EXPERIMENTAL: Will change to log/slog import after we drop support for Go 1.20
func WithLogger[T Ctx](logger *slog.Logger) Option[T] {
	return func(a *Authenticator[T]) {
		a.logger = logger
	}
}

// WithCookieSession enables a stateless session handling where the whole
// context (including tokens) is stored in the session cookie, encrypted.
// This avoids the need for a server-side session store but increases cookie size.
func WithCookieSession[T Ctx](enabled bool) Option[T] {
	return func(a *Authenticator[T]) {
		a.useCookieSession = enabled
	}
}

// WithSessionStore allows a session store other than [InMemorySessions].
func WithSessionStore[T Ctx](sessions Sessions[T]) Option[T] {
	return func(a *Authenticator[T]) {
		a.sessions = sessions
	}
}

// WithSessionCookieName allows a session cookie name other than "zitadel.session".
func WithSessionCookieName[T Ctx](cookieName string) Option[T] {
	return func(a *Authenticator[T]) {
		a.sessionCookieName = cookieName
	}
}

// WithExternalSecure allows using https redirects when the service is behind a reverse proxy.
func WithExternalSecure[T Ctx](externalSecure bool) Option[T] {
	return func(a *Authenticator[T]) {
		a.externalSecure = externalSecure
	}
}

// WithPostLogoutRedirectURI allows specifying the URL the user is redirected to after a successful logout.
func WithPostLogoutRedirectURI[T Ctx](uri string) Option[T] {
	return func(a *Authenticator[T]) {
		a.postLogoutRedirectURI = uri
	}
}

func New[T Ctx](ctx context.Context, zitadel *zitadel.Zitadel, encryptionKey string, initAuthentication HandlerInitializer[T], options ...Option[T]) (*Authenticator[T], error) {
	authN, err := initAuthentication(ctx, zitadel)
	if err != nil {
		return nil, err
	}
	authenticator := &Authenticator[T]{
		authN:             authN,
		sessions:          &InMemorySessions[T]{sessions: make(map[string]T)},
		encryptionKey:     encryptionKey,
		sessionCookieName: "zitadel.session",
		logger:            slog.Default(),
	}
	for _, option := range options {
		option(authenticator)
	}
	authenticator.createRouter()
	return authenticator, nil
}

// ServeHTTP serves the authentication handler and its three subroutes.
func (a *Authenticator[T]) ServeHTTP(w http.ResponseWriter, r *http.Request) {
	http.StripPrefix("/auth", a.router).ServeHTTP(w, r)
}

// Authenticate starts a new authentication (by redirecting the user to the Login UI)
// The initially requested URI (in the application) is passed as encrypted state.
func (a *Authenticator[T]) Authenticate(w http.ResponseWriter, r *http.Request, requestedURI string) {
	s := &State{RequestedURI: requestedURI}
	stateParam, err := s.Encrypt(a.encryptionKey)

	if err != nil {
		http.Error(w, err.Error(), http.StatusInternalServerError)
		return
	}
	a.authN.Authenticate(w, r, stateParam)
}

// Callback handles the redirect back from the Login UI. On successful authentication a new session
// will be created and its id will be stored in a cookie.
// The user will be redirected to the initially requested UI (passed as encrypted state)
func (a *Authenticator[T]) Callback(w http.ResponseWriter, req *http.Request) {
	authCtx, stateParam := a.authN.Callback(w, req)
	if !authCtx.IsAuthenticated() {
		a.logger.Error("unauthenticated after callback")
		http.Error(w, "not authenticated", http.StatusForbidden)
		return
	}
	state, err := DecryptState(stateParam, a.encryptionKey)
	if err != nil {
		a.logger.Error("unable to decrypt state", "state", stateParam)
		http.Error(w, err.Error(), http.StatusInternalServerError)
		return
	}

	if a.useCookieSession {
		// Stateless mode: Serialize and encrypt the entire context into the cookie.
		data, err := json.Marshal(authCtx)
		if err != nil {
			a.logger.Error("unable to serialize auth context", "error", err)
			http.Error(w, "unable to serialize auth context", http.StatusInternalServerError)
			return
		}
		err = a.setSessionCookie(w, string(data))
		if err != nil {
			a.logger.Error("unable to save session cookie", "error", err)
			http.Error(w, "session could not be stored", http.StatusInternalServerError)
			return
		}
	} else {
		// Original stateful mode: Store session in memory.
		id := uuid.NewString()
		err = a.sessions.Set(id, authCtx)
		if err != nil {
			a.logger.Error("unable to save session", "error", err, "id", id)
			http.Error(w, "session could not be stored", http.StatusInternalServerError)
			return
		}
		err = a.setSessionCookie(w, id)
		if err != nil {
			a.logger.Error("unable to save session cookie", "error", err, "id", id)
			http.Error(w, "session could not be stored", http.StatusInternalServerError)
			return
		}
	}

	http.Redirect(w, req, state.RequestedURI, http.StatusFound)
}

// Logout will terminate the exising session.
func (a *Authenticator[T]) Logout(w http.ResponseWriter, req *http.Request) {
	ctx, err := a.IsAuthenticated(req)
	if err != nil {
		http.Redirect(w, req, "/", http.StatusFound)
		return
	}
	s := &State{RequestedURI: ""}
	stateParam, err := s.Encrypt(a.encryptionKey)

	if err != nil {
		http.Error(w, err.Error(), http.StatusInternalServerError)
		return
	}
	a.deleteSessionCookie(w)

	postLogout := a.postLogoutRedirectURI
	if postLogout == "" {
		// If no custom URI is set, use the original, default logic
		proto := "http"
		if req.TLS != nil || a.externalSecure {
			proto = "https"
		}
		postLogout = fmt.Sprintf("%s://%s/", proto, req.Host)
	}

	a.authN.Logout(w, req, ctx, stateParam, postLogout)
}

// IsAuthenticated checks whether there is an existing session of not.
// In case there is one, it will be returned.
func (a *Authenticator[T]) IsAuthenticated(req *http.Request) (T, error) {
	var t T
	cookie, err := req.Cookie(a.sessionCookieName)
	if err != nil {
		return t, ErrNoCookie
	}
	decrypted, err := crypto.DecryptAES(cookie.Value, a.encryptionKey)
	if err != nil {
		a.logger.Log(req.Context(), slog.LevelWarn, "unable to decrypt session cookie")
		return t, err
	}

	// This is the crucial logic that was missing.
	if a.useCookieSession {
		// Stateless mode: Deserialize the context directly from the cookie.
		if err = json.Unmarshal([]byte(decrypted), &t); err != nil {
			a.logger.Log(req.Context(), slog.LevelWarn, "unable to deserialize auth context from cookie")
			return t, err
		}
		return t, nil
	}

	// Original stateful mode: Use decrypted value as session ID to look up in the store.
	sessionID := decrypted
	session, err := a.sessions.Get(sessionID)
	if err != nil {
		a.logger.Log(req.Context(), slog.LevelWarn, "no session found for cookie", "sessionID", sessionID)
		return t, ErrNoSession
	}
	return session, nil
}

func (a *Authenticator[T]) createRouter() {
	a.router = http.NewServeMux()
	a.router.Handle("/login", http.HandlerFunc(func(w http.ResponseWriter, req *http.Request) {
		a.Authenticate(w, req, "")
	}))
	a.router.Handle("/callback", http.HandlerFunc(func(w http.ResponseWriter, req *http.Request) {
		a.Callback(w, req)
	}))
	a.router.Handle("/logout", http.HandlerFunc(func(w http.ResponseWriter, req *http.Request) {
		a.Logout(w, req)
	}))
}

func (a *Authenticator[T]) setSessionCookie(w http.ResponseWriter, sessionID string) error {
	value, err := crypto.EncryptAES(sessionID, a.encryptionKey)
	if err != nil {
		return err
	}
	http.SetCookie(w, &http.Cookie{
		Name:     a.sessionCookieName,
		Value:    value,
		Path:     "/",
		Domain:   "",
		MaxAge:   0,
		Secure:   true,
		HttpOnly: true,
		SameSite: http.SameSiteLaxMode,
	})
	return nil
}

func (a *Authenticator[T]) deleteSessionCookie(w http.ResponseWriter) {
	http.SetCookie(w, &http.Cookie{
		Name:     a.sessionCookieName,
		Path:     "/",
		Domain:   "",
		MaxAge:   -1,
		Secure:   true,
		HttpOnly: true,
		SameSite: http.SameSiteLaxMode,
	})
}

// Handler defines the handling of authentication and logout
type Handler[T Ctx] interface {
	Authenticate(w http.ResponseWriter, r *http.Request, state string)
	Callback(w http.ResponseWriter, r *http.Request) (t T, state string)
	Logout(w http.ResponseWriter, r *http.Request, authCtx T, state, optionalRedirectURI string)
}

// HandlerInitializer abstracts the initialization of a [Handler] by providing the ZITADEL domain, port and if tls is set
type HandlerInitializer[T Ctx] func(ctx context.Context, zitadel *zitadel.Zitadel) (Handler[T], error)<|MERGE_RESOLUTION|>--- conflicted
+++ resolved
@@ -22,7 +22,6 @@
 // Authenticator provides the functionality to handle authentication including check for existing session,
 // starting a new authentication by redirecting the user to the Login UI and more.
 type Authenticator[T Ctx] struct {
-<<<<<<< HEAD
 	authN             Handler[T]
 	logger            *slog.Logger
 	router            *http.ServeMux
@@ -30,8 +29,6 @@
 	encryptionKey     string
 	sessionCookieName string
 	externalSecure    bool
-	useCookieSession  bool
-=======
 	authN                 Handler[T]
 	logger                *slog.Logger
 	router                *http.ServeMux
@@ -39,8 +36,8 @@
 	encryptionKey         string
 	sessionCookieName     string
 	externalSecure        bool
+	useCookieSession  bool
 	postLogoutRedirectURI string
->>>>>>> 36f4c425
 }
 
 // Option allows customization of the [Authenticator] such as logging and more.
