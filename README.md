# ZITADEL GO

[![semantic-release](https://img.shields.io/badge/%20%20%F0%9F%93%A6%F0%9F%9A%80-semantic--release-e10079.svg)](https://github.com/semantic-release/semantic-release)
[![Release](https://github.com/zitadel/zitadel-go/workflows/Release/badge.svg)](https://github.com/zitadel/zitadel-go/actions)
[![license](https://badgen.net/github/license/zitadel/zitadel-go/)](https://github.com/zitadel/zitadel-go/blob/main/LICENSE)
[![release](https://badgen.net/github/release/zitadel/zitadel-go/stable)](https://github.com/zitadel/zitadel-go/releases)
[![tag](https://badgen.net/github/tag/zitadel/zitadel-go)](https://github.com/zitadel/zitadel-go/tags)
[![Go Report Card](https://goreportcard.com/badge/github.com/zitadel/zitadel-go)](https://goreportcard.com/report/github.com/zitadel/zitadel-go)
[![codecov](https://codecov.io/gh/zitadel/zitadel-go/branch/main/graph/badge.svg)](https://codecov.io/gh/zitadel/zitadel-go)

<<<<<<< HEAD
> This branch is WIP. It can AND will continue breaking until version 3.0.0 is released

Go library for [ZITADEL](https://github.com/zitadel/zitadel).

## Features 

 - Authentication
 - Authorization checks
 - Client for ZITADEL API
=======
Go client library for the [ZITADEL](https://github.com/zitadel/zitadel) API.
>>>>>>> 95f369e7

## Usage

Add the package to your go.mod by

```
go get -u github.com/zitadel/zitadel-go/v3
```

<<<<<<< HEAD
...and check out the [examples](./example) in this repo or head over to our [docs website](https://zitadel.com/docs/guides/start/quickstart).
=======
...and check out the [examples](./example) in this repo or head over to our [docs website](https://zitadel.com/docs/guides/start/quickstart#introduction).

### V1

If you're looking for Version 1, please check out the [main branch](https://github.com/zitadel/zitadel-go/tree/main).
>>>>>>> 95f369e7

## Supported Go Versions

For security reasons, we only support and recommend the use of one of the latest two Go versions (:white_check_mark:).  
Versions that also build are marked with :warning:.

| Version | Supported          |
|---------|--------------------|
<<<<<<< HEAD
| <1.21   | :x:                |
=======
| <1.19   | :x:                |
| 1.19    | :warning:          |
| 1.20    | :warning:          |
>>>>>>> 95f369e7
| 1.21    | :white_check_mark: |
| 1.22    | :white_check_mark: |

## License

The full functionality of this library is and stays open source and free to use for everyone. Visit our [website](https://zitadel.com) and get in touch.

See the exact licensing terms [here](./LICENSE)

Unless required by applicable law or agreed to in writing, software distributed under the License is distributed on an "AS IS" BASIS, WITHOUT WARRANTIES OR CONDITIONS OF ANY KIND, either express or implied. See the License for the specific language governing permissions and limitations under the License.

## Contributors

<a href="https://github.com/zitadel/zitadel-go/graphs/contributors">
  <img src="https://contrib.rocks/image?repo=zitadel/zitadel-go" />
</a><|MERGE_RESOLUTION|>--- conflicted
+++ resolved
@@ -8,7 +8,6 @@
 [![Go Report Card](https://goreportcard.com/badge/github.com/zitadel/zitadel-go)](https://goreportcard.com/report/github.com/zitadel/zitadel-go)
 [![codecov](https://codecov.io/gh/zitadel/zitadel-go/branch/main/graph/badge.svg)](https://codecov.io/gh/zitadel/zitadel-go)
 
-<<<<<<< HEAD
 > This branch is WIP. It can AND will continue breaking until version 3.0.0 is released
 
 Go library for [ZITADEL](https://github.com/zitadel/zitadel).
@@ -18,9 +17,6 @@
  - Authentication
  - Authorization checks
  - Client for ZITADEL API
-=======
-Go client library for the [ZITADEL](https://github.com/zitadel/zitadel) API.
->>>>>>> 95f369e7
 
 ## Usage
 
@@ -30,15 +26,11 @@
 go get -u github.com/zitadel/zitadel-go/v3
 ```
 
-<<<<<<< HEAD
-...and check out the [examples](./example) in this repo or head over to our [docs website](https://zitadel.com/docs/guides/start/quickstart).
-=======
 ...and check out the [examples](./example) in this repo or head over to our [docs website](https://zitadel.com/docs/guides/start/quickstart#introduction).
 
 ### V1
 
 If you're looking for Version 1, please check out the [main branch](https://github.com/zitadel/zitadel-go/tree/main).
->>>>>>> 95f369e7
 
 ## Supported Go Versions
 
@@ -47,13 +39,7 @@
 
 | Version | Supported          |
 |---------|--------------------|
-<<<<<<< HEAD
 | <1.21   | :x:                |
-=======
-| <1.19   | :x:                |
-| 1.19    | :warning:          |
-| 1.20    | :warning:          |
->>>>>>> 95f369e7
 | 1.21    | :white_check_mark: |
 | 1.22    | :white_check_mark: |
 
